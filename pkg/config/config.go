--- conflicted
+++ resolved
@@ -26,11 +26,8 @@
 	confOLCollCleanupIntervalTime = "coll.offledger.cleanupExpired.Interval"
 
 	defaultTransientDataCleanupIntervalTime = 5 * time.Second
-<<<<<<< HEAD
+	defaultTransientDataCacheSize           = 100000
 	defaultOLCollCleanupIntervalTime        = 5 * time.Second
-=======
-	defaultTransientDataCacheSize           = 100000
->>>>>>> 3de33661
 )
 
 // GetRoles returns the roles of the peer. Empty return value indicates that the peer has all roles.
@@ -61,7 +58,15 @@
 	return timeout
 }
 
-<<<<<<< HEAD
+// GetTransientDataCacheSize returns the size of the transient data cache
+func GetTransientDataCacheSize() int {
+	size := viper.GetInt(confTransientDataCacheSize)
+	if size <= 0 {
+		return defaultTransientDataCacheSize
+	}
+	return size
+}
+
 // GetOLCollLevelDBPath returns the filesystem path that is used to maintain the off-ledger level db
 func GetOLCollLevelDBPath() string {
 	return filepath.Join(ledgerconfig.GetRootPath(), confOLCollLeveldb)
@@ -74,13 +79,4 @@
 		return defaultOLCollCleanupIntervalTime
 	}
 	return timeout
-=======
-// GetTransientDataCacheSize returns the size of the transient data cache
-func GetTransientDataCacheSize() int {
-	size := viper.GetInt(confTransientDataCacheSize)
-	if size <= 0 {
-		return defaultTransientDataCacheSize
-	}
-	return size
->>>>>>> 3de33661
 }